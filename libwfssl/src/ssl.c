
#include "wfssl.h"

#if defined(SSL_OP_NO_TLSv1_1)
#define HAVE_TLSV1_1
#endif

#if defined(SSL_OP_NO_TLSv1_2)
#define HAVE_TLSV1_2
#endif

#ifdef __APPLE__
#define LIBCRYPTO_NAME "libcrypto.dylib"
#define LIBSSL_NAME "libssl.dylib"
#else
#ifdef WIN32
#define LIBCRYPTO_NAME "libeay32.dll"
#define LIBSSL_NAME "ssleay32.dll"
#define FALLBACK_LIBSSL_NAME "libssl32.dll"
#else
#define LIBCRYPTO_NAME "libcrypto.so"
#define LIBSSL_NAME "libssl.so"
#endif
#endif

#define WF_OPENSSL_MIN_VERSION 0x010001000L /* minimum required version of OpenSSL to work with */

static int ssl_initialized = 0;
static jclass byteArrayClass, stringClass;

ssl_dynamic_methods ssl_methods;
crypto_dynamic_methods crypto_methods;

/**
 * The cached SSL context class
 */
static jclass    ssl_context_class;
static jmethodID sni_java_callback;

/* indexes for customer SSL data */
static int SSL_app_data1_idx = -1; /* connection metadata */
static int SSL_app_data2_idx = -1; /* context metadata */
static int SSL_app_data3_idx = -1; /* handshake count */
static int SSL_CTX_app_data1_idx = -1; /* context metadata */

WF_OPENSSL(jint, initialize) (JNIEnv *e, jobject o, jstring libCryptoPath, jstring libSSLPath);
WF_OPENSSL(jlong, makeSSLContext)(JNIEnv *e, jobject o, jint protocol, jint mode);
WF_OPENSSL(jobjectArray, getCiphers)(JNIEnv *e, jobject o, jlong ssl);
WF_OPENSSL(jboolean, setCipherSuites)(JNIEnv *e, jobject o, jlong ssl, jstring ciphers);
WF_OPENSSL(jboolean, setServerNameIndication)(JNIEnv *e, jobject o, jlong ssl, jstring ciphers);
WF_OPENSSL(jint, freeSSLContext)(JNIEnv *e, jobject o, jlong ctx);
WF_OPENSSL(void, setSSLContextOptions)(JNIEnv *e, jobject o, jlong ctx, jint opt);
WF_OPENSSL(void, clearSSLContextOptions)(JNIEnv *e, jobject o, jlong ctx, jint opt);
WF_OPENSSL(void, setSSLOptions)(JNIEnv *e, jobject o, jlong ssl, jint opt);
WF_OPENSSL(void, clearSSLOptions)(JNIEnv *e, jobject o, jlong ssl, jint opt);
WF_OPENSSL(jboolean, setCipherSuite)(JNIEnv *e, jobject o, jlong ctx, jstring ciphers);
WF_OPENSSL(jboolean, setCARevocation)(JNIEnv *e, jobject o, jlong ctx, jstring file, jstring path);
WF_OPENSSL(jboolean, setCertificate)(JNIEnv *e, jobject o, jlong ctx, jbyteArray javaCert, jobjectArray intermediateCerts, jbyteArray javaKey, jint idx);
WF_OPENSSL(void, setCertVerifyCallback)(JNIEnv *e, jobject o, jlong ctx, jobject verifier);
WF_OPENSSL(jboolean, setSessionIdContext)(JNIEnv *e, jobject o, jlong ctx, jbyteArray sidCtx);
WF_OPENSSL(jlong, newSSL)(JNIEnv *e, jobject o, jlong ctx /* tcn_ssl_ctxt_t * */, jboolean server);
WF_OPENSSL(void, freeSSL)(JNIEnv *e, jobject o, jlong ssl /* SSL * */);
WF_OPENSSL(jlong, bufferAddress)(JNIEnv *e, jobject o, jobject bb);
WF_OPENSSL(jlong, makeNetworkBIO)(JNIEnv *e, jobject o, jlong ssl /* SSL * */);
WF_OPENSSL(jint, doHandshake)(JNIEnv *e, jobject o, jlong ssl /* SSL * */);
WF_OPENSSL(void, saveServerCipher)(JNIEnv *e, jobject o, jlong ssl /* SSL * */, jint server_cipher);
WF_OPENSSL(jint, getSSLError)(JNIEnv *e, jobject o, jlong ssl, jlong code);
WF_OPENSSL(jint, renegotiate)(JNIEnv *e, jobject o, jlong ssl /* SSL * */);
WF_OPENSSL(jint, getLastErrorNumber)(JNIEnv *e, jobject o);
WF_OPENSSL(jint /* nbytes */, pendingWrittenBytesInBIO)(JNIEnv *e, jobject o, jlong bio /* BIO * */);
WF_OPENSSL(jint, pendingReadableBytesInSSL)(JNIEnv *e, jobject o, jlong ssl /* SSL * */);
WF_OPENSSL(jint /* status */, writeToBIO)(JNIEnv *e, jobject o, jlong bio /* BIO * */, jlong wbuf /* char* */, jint wlen /* sizeof(wbuf) */);
WF_OPENSSL(jint /* status */, readFromBIO)(JNIEnv *e, jobject o, jlong bio /* BIO * */, jlong rbuf /* char * */, jint rlen /* sizeof(rbuf) - 1 */);
WF_OPENSSL(jint /* status */, writeToSSL)(JNIEnv *e, jobject o, jlong ssl /* SSL * */, jlong wbuf /* char * */, jint wlen /* sizeof(wbuf) */);
WF_OPENSSL(jint /* status */, readFromSSL)(JNIEnv *e, jobject o, jlong ssl /* SSL * */, jlong rbuf /* char * */, jint rlen /* sizeof(rbuf) - 1 */);
WF_OPENSSL(jint /* status */, getShutdown)(JNIEnv *e, jobject o, jlong ssl /* SSL * */);
WF_OPENSSL(jint, isInInit)(JNIEnv *e, jobject o, jlong ssl /* SSL * */);
WF_OPENSSL(void, freeBIO)(JNIEnv *e, jobject o, jlong bio /* BIO * */);
WF_OPENSSL(jstring, getErrorString)(JNIEnv *e, jobject o, jlong number);
WF_OPENSSL(jstring, getCipherForSSL)(JNIEnv *e, jobject o, jlong ssl /* SSL * */);
WF_OPENSSL(jstring, getVersion)(JNIEnv *e, jobject o, jlong ssl /* SSL * */);
WF_OPENSSL(jobjectArray, getPeerCertChain)(JNIEnv *e, jobject o, jlong ssl /* SSL * */);
WF_OPENSSL(jint , shutdownSSL)(JNIEnv *e, jobject o, jlong ssl);
WF_OPENSSL(jbyteArray, getPeerCertificate)(JNIEnv *e, jobject o, jlong ssl /* SSL * */);
WF_OPENSSL(jstring, version)(JNIEnv *e);
void init_app_data_idx(void);
void SSL_set_app_data1(SSL *ssl, tcn_ssl_conn_t *arg);
void SSL_set_app_data2(SSL *ssl, tcn_ssl_ctxt_t *arg);
void *SSL_get_app_data3(const SSL *ssl);
void SSL_set_app_data3(SSL *ssl, void *arg);
void SSL_CTX_set_app_data1(SSL_CTX *ssl, void *arg);
void SSL_BIO_close(BIO *bi);
int ssl_callback_ServerNameIndication(SSL *ssl, int *al, tcn_ssl_ctxt_t *c);
int load_openssl_dynamic_methods(JNIEnv *e, const char * libCryptoPath, const char * libSSLPath);
void setupDH(JNIEnv *e, SSL_CTX * ctx);

void init_app_data_idx(void)
{
    if (SSL_app_data1_idx > -1) {
        return;
    }

    if(ssl_methods.SSL_get_ex_new_index != NULL) {
        SSL_app_data1_idx = ssl_methods.SSL_get_ex_new_index(0, "First Application Data for SSL", NULL, NULL, NULL);
        SSL_app_data2_idx = ssl_methods.SSL_get_ex_new_index(0, "Second Application Data for SSL", NULL, NULL, NULL);
        SSL_app_data3_idx = ssl_methods.SSL_get_ex_new_index(0, "Third Application Data for SSL", NULL, NULL, NULL);
        SSL_CTX_app_data1_idx = ssl_methods.SSL_CTX_get_ex_new_index(0, "First Application Data for SSL_CTX", NULL, NULL, NULL);
    } else {
        SSL_app_data1_idx = crypto_methods.CRYPTO_get_ex_new_index(CRYPTO_EX_INDEX_SSL, 0, "First Application Data for SSL", NULL, NULL, NULL);
        SSL_app_data2_idx = crypto_methods.CRYPTO_get_ex_new_index(CRYPTO_EX_INDEX_SSL, 0, "Second Application Data for SSL", NULL, NULL, NULL);
        SSL_app_data3_idx = crypto_methods.CRYPTO_get_ex_new_index(CRYPTO_EX_INDEX_SSL, 0, "Third Application Data for SSL", NULL, NULL, NULL);
        SSL_CTX_app_data1_idx = crypto_methods.CRYPTO_get_ex_new_index(CRYPTO_EX_INDEX_SSL_CTX, 0, "First Application Data for SSL_CTX", NULL, NULL, NULL);
    }
}
/*the the SSL context structure associated with the context*/
tcn_ssl_conn_t *SSL_get_app_data1(const SSL *ssl)
{
    return (tcn_ssl_conn_t *)ssl_methods.SSL_get_ex_data(ssl, SSL_app_data1_idx);
}

void SSL_set_app_data1(SSL *ssl, tcn_ssl_conn_t *arg)
{
    ssl_methods.SSL_set_ex_data(ssl, SSL_app_data1_idx, (char *)arg);
}
/*the the SSL context structure associated with the context*/
tcn_ssl_ctxt_t *SSL_get_app_data2(const SSL *ssl)
{
    return (tcn_ssl_ctxt_t *)ssl_methods.SSL_get_ex_data(ssl, SSL_app_data2_idx);
}

void SSL_set_app_data2(SSL *ssl, tcn_ssl_ctxt_t *arg)
{
    ssl_methods.SSL_set_ex_data(ssl, SSL_app_data2_idx, (char *)arg);
}

void *SSL_get_app_data3(const SSL *ssl)
{
    return (void *)ssl_methods.SSL_get_ex_data(ssl, SSL_app_data3_idx);
}

void SSL_set_app_data3(SSL *ssl, void *arg)
{
    ssl_methods.SSL_set_ex_data(ssl, SSL_app_data3_idx, (char *)arg);
}

tcn_ssl_ctxt_t *SSL_CTX_get_app_data1(const SSL_CTX *ssl)
{
    return (tcn_ssl_ctxt_t *)ssl_methods.SSL_CTX_get_ex_data(ssl, SSL_CTX_app_data1_idx);
}

void SSL_CTX_set_app_data1(SSL_CTX *ssl, void *arg)
{
    ssl_methods.SSL_CTX_set_ex_data(ssl, SSL_CTX_app_data1_idx, (char *)arg);
}

void SSL_BIO_close(BIO *bi)
{
    if (bi == NULL)
        return;
    else
        crypto_methods.BIO_free(bi);
}

/* Callback used when OpenSSL receives a client hello with a Server Name
 * Indication extension.
 */
int ssl_callback_ServerNameIndication(SSL *ssl, int *al, tcn_ssl_ctxt_t *c)
{
    /* TODO: Is it better to cache the JNIEnv* during the call to handshake? */

    /* Get the JNI environment for this callback */
    JavaVM *javavm = tcn_get_java_vm();
    JNIEnv *env;
    const char *servername;
    jstring hostname;
    jlong original_ssl_context, new_ssl_context;
    (*javavm)->AttachCurrentThread(javavm, (void **)&env, NULL);

    /*  Get the host name presented by the client */
    servername = ssl_methods.SSL_get_servername(ssl, TLSEXT_NAMETYPE_host_name);

    /*  Convert parameters ready for the method call */
    hostname = (*env)->NewStringUTF(env, servername);
    original_ssl_context = P2J(c->ctx);

    /*  Make the call */
    new_ssl_context = (*env)->CallStaticLongMethod(env,
                                                            ssl_context_class,
                                                            sni_java_callback,
                                                            original_ssl_context,
                                                            hostname);

    if (original_ssl_context != new_ssl_context) {
        ssl_methods.SSL_set_SSL_CTX(ssl, J2P(new_ssl_context, SSL_CTX *));
    }

    return SSL_TLSEXT_ERR_OK;
}

#ifdef WIN32

#define REQUIRE_SYMBOL(handle, symb, target) target = (void*)GetProcAddress(handle, #symb); if(target == 0) { throwIllegalStateException(e, "Could not load required symbol from" #handle " " #symb); return 1;}
#define GET_SYMBOL(handle, symb, target) target = (void*)GetProcAddress(handle, #symb);

#define REQUIRE_SSL_SYMBOL_ALIAS(symb, alias) ssl_methods.alias = (void*)GetProcAddress(ssl, #symb); if(ssl_methods.alias == 0) { throwIllegalStateException(e, "Could not load required symbol from libssl: " #symb); return 1;}
#define GET_SSL_SYMBOL(symb) ssl_methods.symb = (void*)GetProcAddress(ssl, #symb);
#define REQUIRE_CRYPTO_SYMBOL_ALIAS(symb, alias) crypto_methods.alias = (void*)GetProcAddress(crypto, #symb); if(crypto_methods.alias == 0) { throwIllegalStateException(e, "Could not load required symbol from libcrypto: " #symb); return 1;}
#define GET_CRYPTO_SYMBOL(symb)  crypto_methods.symb = (void*)GetProcAddress(crypto, #symb);

#else

#define REQUIRE_SSL_SYMBOL_ALIAS(symb, alias) ssl_methods.alias = dlsym(ssl, #symb); if(ssl_methods.alias == 0) {throwIllegalStateException(e, "Could not load required symbol from libssl: " #symb); return 1;}
#define GET_SSL_SYMBOL(symb) ssl_methods.symb = dlsym(ssl, #symb);
#define REQUIRE_CRYPTO_SYMBOL_ALIAS(symb, alias) crypto_methods.alias = dlsym(crypto, #symb); if(crypto_methods.alias == 0) {throwIllegalStateException(e, "Could not load required symbol from libcrypto: " #symb); return 1;}
#define GET_CRYPTO_SYMBOL(symb) crypto_methods.symb = dlsym(crypto, #symb);
#endif

#define REQUIRE_SSL_SYMBOL(symb) REQUIRE_SSL_SYMBOL_ALIAS(symb, symb);
#define REQUIRE_CRYPTO_SYMBOL(symb) REQUIRE_CRYPTO_SYMBOL_ALIAS(symb, symb);

int load_openssl_dynamic_methods(JNIEnv *e, const char * libCryptoPath, const char * libSSLPath) {

#ifdef WIN32
	HMODULE crypto, ssl;

    if(libCryptoPath == NULL) {
	    crypto = LoadLibrary(LIBCRYPTO_NAME);
	} else {
        crypto = LoadLibrary(libCryptoPath);
	}
    if( crypto == NULL ) {
        throwIllegalStateException(e, "Could not load libeay32.dll");
        return 1;
    }
    GET_SYMBOL(crypto, SSLeay, ssl_methods.SSLeay);
    GET_SYMBOL(crypto, SSLeay_version, ssl_methods.SSLeay_version);
    if(ssl_methods.SSLeay == NULL) {
        REQUIRE_SYMBOL(crypto, OpenSSL_version_num, ssl_methods.SSLeay);
        REQUIRE_SYMBOL(crypto, OpenSSL_version, ssl_methods.SSLeay_version);
    }
    if(libSSLPath == NULL) {
	    ssl = LoadLibrary(LIBSSL_NAME);
        if(ssl == NULL) {
            ssl = LoadLibrary(FALLBACK_LIBSSL_NAME);
        }
	} else {
        ssl = LoadLibrary(libSSLPath);
    }
    if( ssl == NULL ) {
        throwIllegalStateException(e, "Could not load ssleay32.dll or libssl32.dll");
        return 1;
    }
#else
    void *ssl, *crypto;

    if(libCryptoPath == NULL) {
        crypto = dlopen(LIBCRYPTO_NAME, RTLD_LAZY);
    } else {
        crypto = dlopen(libCryptoPath, RTLD_LAZY);
    }

    if(libSSLPath == NULL) {
        ssl = dlopen(LIBSSL_NAME, RTLD_LAZY);
    } else {
        ssl = dlopen(libSSLPath, RTLD_LAZY);
    }

    if( ssl == NULL ) {
        printf("%s", dlerror());
        throwIllegalStateException(e, "Could not load libssl");
        return 1;
    }
    if( crypto == NULL ) {
        throwIllegalStateException(e, "Could not load libcrypto");
        return 1;
    }
    GET_SSL_SYMBOL(SSLeay);
    GET_SSL_SYMBOL(SSLeay_version);
    if(ssl_methods.SSLeay == NULL) {
        REQUIRE_SSL_SYMBOL_ALIAS(OpenSSL_version_num, SSLeay);
        REQUIRE_SSL_SYMBOL_ALIAS(OpenSSL_version, SSLeay_version);
    }
#endif

    if (ssl_methods.SSLeay() < WF_OPENSSL_MIN_VERSION) {
        ssl_initialized = 0;
        throwIllegalStateException(e, "Invalid OpenSSL Version (required OpenSSL 1.0.1 or newer)");
        return 1;
    }

    GET_SSL_SYMBOL(SSL_CTX_get_ex_new_index);
    REQUIRE_SSL_SYMBOL(SSL_get_ex_data);
    REQUIRE_SSL_SYMBOL(SSL_set_ex_data);
    REQUIRE_SSL_SYMBOL(SSL_CTX_set_ex_data);
    REQUIRE_SSL_SYMBOL(SSL_get_ex_data_X509_STORE_CTX_idx);
    REQUIRE_SSL_SYMBOL(SSL_CTX_get_ex_data);
    if(ssl_methods.SSL_CTX_get_ex_new_index != NULL) {
        REQUIRE_SSL_SYMBOL(SSL_get_ex_new_index);
    } else {
        REQUIRE_CRYPTO_SYMBOL(CRYPTO_get_ex_new_index)
    }

    REQUIRE_SSL_SYMBOL(SSL_CIPHER_get_name);
    REQUIRE_SSL_SYMBOL(SSL_CTX_callback_ctrl);
    REQUIRE_SSL_SYMBOL(SSL_CTX_check_private_key);
    REQUIRE_SSL_SYMBOL(SSL_CTX_ctrl);
    REQUIRE_SSL_SYMBOL(SSL_CTX_free);
    REQUIRE_SSL_SYMBOL(SSL_CTX_get_cert_store);
    REQUIRE_SSL_SYMBOL(SSL_CTX_get_client_CA_list);
    REQUIRE_SSL_SYMBOL(SSL_CTX_get_timeout);
    REQUIRE_SSL_SYMBOL(SSL_CTX_load_verify_locations);
    REQUIRE_SSL_SYMBOL(SSL_CTX_new);
    REQUIRE_SSL_SYMBOL(SSL_CTX_sess_set_new_cb);
    REQUIRE_SSL_SYMBOL(SSL_CTX_ctrl);
    REQUIRE_SSL_SYMBOL(SSL_CIPHER_get_name);
    REQUIRE_SSL_SYMBOL(SSL_CTX_callback_ctrl);
    REQUIRE_SSL_SYMBOL(SSL_CTX_ctrl);
    REQUIRE_SSL_SYMBOL(SSL_CTX_sess_set_remove_cb);
    REQUIRE_SSL_SYMBOL(SSL_get_error);
    GET_SSL_SYMBOL(SSL_set_alpn_protos);
    GET_SSL_SYMBOL(SSL_CTX_set_alpn_select_cb);
    GET_SSL_SYMBOL(SSL_get0_alpn_selected);
    REQUIRE_SSL_SYMBOL(SSL_CTX_set_cert_verify_callback);
    REQUIRE_SSL_SYMBOL(SSL_CTX_set_cipher_list);
    REQUIRE_SSL_SYMBOL(SSL_CTX_set_default_verify_paths);
    REQUIRE_SSL_SYMBOL(SSL_CTX_set_session_id_context);
    REQUIRE_SSL_SYMBOL(SSL_CTX_set_timeout);
    REQUIRE_SSL_SYMBOL(SSL_CTX_set_verify);
    REQUIRE_SSL_SYMBOL(SSL_CTX_use_PrivateKey);
    REQUIRE_SSL_SYMBOL(SSL_CTX_use_certificate);
    REQUIRE_SSL_SYMBOL(SSL_SESSION_free);
    REQUIRE_SSL_SYMBOL(SSL_SESSION_get_id);
    REQUIRE_SSL_SYMBOL(SSL_SESSION_get_time);
    REQUIRE_SSL_SYMBOL(SSL_add_file_cert_subjects_to_stack);
    REQUIRE_SSL_SYMBOL(SSL_ctrl);
    REQUIRE_SSL_SYMBOL(SSL_do_handshake);
    REQUIRE_SSL_SYMBOL(SSL_free);
    REQUIRE_SSL_SYMBOL(SSL_get_ciphers);
    REQUIRE_SSL_SYMBOL(SSL_get_current_cipher);
    REQUIRE_SSL_SYMBOL(SSL_get_peer_cert_chain);
    REQUIRE_SSL_SYMBOL(SSL_get_peer_certificate);
    REQUIRE_SSL_SYMBOL(SSL_get_privatekey);
    REQUIRE_SSL_SYMBOL(SSL_get_servername);
    REQUIRE_SSL_SYMBOL(SSL_get_session);
    REQUIRE_SSL_SYMBOL(SSL_get1_session);
    REQUIRE_SSL_SYMBOL(SSL_set_session);
    REQUIRE_SSL_SYMBOL(SSL_get_shutdown);
    REQUIRE_SSL_SYMBOL(SSL_get_version);

    GET_SSL_SYMBOL(SSL_library_init);
    if(ssl_methods.SSL_library_init == NULL) {
        REQUIRE_SSL_SYMBOL(OPENSSL_init_ssl);
    } else {
        REQUIRE_SSL_SYMBOL(SSL_load_error_strings);
    }

    REQUIRE_SSL_SYMBOL(SSL_load_client_CA_file);
    REQUIRE_SSL_SYMBOL(SSL_new);
    REQUIRE_SSL_SYMBOL(SSL_pending);
    REQUIRE_SSL_SYMBOL(SSL_set_read_ahead);
    REQUIRE_SSL_SYMBOL(SSL_read);
    REQUIRE_SSL_SYMBOL(SSL_renegotiate);
    REQUIRE_SSL_SYMBOL(SSL_renegotiate_pending);
    REQUIRE_SSL_SYMBOL(SSL_set_SSL_CTX);
    REQUIRE_SSL_SYMBOL(SSL_set_accept_state);
    REQUIRE_SSL_SYMBOL(SSL_set_bio);
    REQUIRE_SSL_SYMBOL(SSL_set_cipher_list);
    REQUIRE_SSL_SYMBOL(SSL_set_connect_state);
    REQUIRE_SSL_SYMBOL(SSL_set_verify);
    REQUIRE_SSL_SYMBOL(SSL_set_verify_result);
    REQUIRE_SSL_SYMBOL(SSL_shutdown);
    REQUIRE_SSL_SYMBOL(SSL_set_info_callback);
    REQUIRE_SSL_SYMBOL(SSL_write);
    GET_SSL_SYMBOL(TLSv1_1_server_method);
    GET_SSL_SYMBOL(TLSv1_2_server_method);
    GET_SSL_SYMBOL(SSLv23_client_method);
    GET_SSL_SYMBOL(SSLv23_method);
    GET_SSL_SYMBOL(SSLv23_server_method);
    GET_SSL_SYMBOL(TLS_client_method);
    GET_SSL_SYMBOL(TLS_server_method);
    GET_SSL_SYMBOL(TLS_method);

    REQUIRE_CRYPTO_SYMBOL(ASN1_INTEGER_cmp);
    REQUIRE_CRYPTO_SYMBOL(BIO_ctrl);
    REQUIRE_CRYPTO_SYMBOL(BIO_ctrl_pending);
    REQUIRE_CRYPTO_SYMBOL(BIO_free);
    REQUIRE_CRYPTO_SYMBOL(BIO_new);
    REQUIRE_CRYPTO_SYMBOL(BIO_new_bio_pair);
    REQUIRE_CRYPTO_SYMBOL(BIO_printf);
    REQUIRE_CRYPTO_SYMBOL(BIO_read);
    REQUIRE_CRYPTO_SYMBOL(BIO_s_file);
    REQUIRE_CRYPTO_SYMBOL(BIO_s_mem);
    REQUIRE_CRYPTO_SYMBOL(BIO_write);
    REQUIRE_CRYPTO_SYMBOL(CRYPTO_free);
    GET_CRYPTO_SYMBOL(CRYPTO_num_locks);
    GET_CRYPTO_SYMBOL(CRYPTO_set_dynlock_create_callback);
    GET_CRYPTO_SYMBOL(CRYPTO_set_dynlock_destroy_callback);
    GET_CRYPTO_SYMBOL(CRYPTO_set_dynlock_lock_callback);
    GET_CRYPTO_SYMBOL(CRYPTO_set_id_callback);
    GET_CRYPTO_SYMBOL(CRYPTO_set_locking_callback);
    REQUIRE_CRYPTO_SYMBOL(CRYPTO_set_mem_functions);
    REQUIRE_CRYPTO_SYMBOL(ERR_error_string);
    REQUIRE_CRYPTO_SYMBOL(ERR_get_error);
    GET_CRYPTO_SYMBOL(ERR_load_crypto_strings);
    GET_CRYPTO_SYMBOL(OPENSSL_add_all_algorithms_noconf);
    REQUIRE_CRYPTO_SYMBOL(EVP_Digest);
    REQUIRE_CRYPTO_SYMBOL(EVP_PKEY_bits);
    REQUIRE_CRYPTO_SYMBOL(EVP_PKEY_free);
    REQUIRE_CRYPTO_SYMBOL(EVP_PKEY_type);
    REQUIRE_CRYPTO_SYMBOL(EVP_sha1);
    REQUIRE_CRYPTO_SYMBOL(OPENSSL_load_builtin_modules);
    REQUIRE_CRYPTO_SYMBOL(PEM_read_bio_PrivateKey);
    REQUIRE_CRYPTO_SYMBOL(X509_CRL_verify);
    REQUIRE_CRYPTO_SYMBOL(X509_LOOKUP_ctrl);
    REQUIRE_CRYPTO_SYMBOL(X509_LOOKUP_file);
    REQUIRE_CRYPTO_SYMBOL(X509_LOOKUP_hash_dir);
    REQUIRE_CRYPTO_SYMBOL(X509_STORE_CTX_cleanup);
    REQUIRE_CRYPTO_SYMBOL(X509_STORE_CTX_get_current_cert);
    REQUIRE_CRYPTO_SYMBOL(X509_STORE_CTX_get_error);
    REQUIRE_CRYPTO_SYMBOL(X509_STORE_CTX_get_error_depth);
    REQUIRE_CRYPTO_SYMBOL(X509_STORE_CTX_get_ex_data);
    REQUIRE_CRYPTO_SYMBOL(X509_STORE_CTX_init);
    REQUIRE_CRYPTO_SYMBOL(X509_STORE_CTX_set_error);
    REQUIRE_CRYPTO_SYMBOL(X509_STORE_CTX_new);
    REQUIRE_CRYPTO_SYMBOL(X509_STORE_CTX_free);
    REQUIRE_CRYPTO_SYMBOL(X509_STORE_add_lookup);
    REQUIRE_CRYPTO_SYMBOL(X509_STORE_free);
    REQUIRE_CRYPTO_SYMBOL(X509_STORE_new);
    REQUIRE_CRYPTO_SYMBOL(X509_STORE_set_flags);
    REQUIRE_CRYPTO_SYMBOL(X509_cmp_current_time);
    REQUIRE_CRYPTO_SYMBOL(X509_free);
    REQUIRE_CRYPTO_SYMBOL(X509_get_issuer_name);
    REQUIRE_CRYPTO_SYMBOL(X509_get_pubkey);
    REQUIRE_CRYPTO_SYMBOL(X509_get_serialNumber);
    REQUIRE_CRYPTO_SYMBOL(X509_get_subject_name);
    REQUIRE_CRYPTO_SYMBOL(d2i_X509);
    REQUIRE_CRYPTO_SYMBOL(i2d_X509);
    GET_CRYPTO_SYMBOL(sk_num);
    if(crypto_methods.sk_num == NULL) {
        REQUIRE_CRYPTO_SYMBOL_ALIAS(OPENSSL_sk_num, sk_num)
    }
    GET_CRYPTO_SYMBOL(sk_value);
    if(crypto_methods.sk_value == NULL) {
        REQUIRE_CRYPTO_SYMBOL_ALIAS(OPENSSL_sk_value, sk_value)
    }

    REQUIRE_CRYPTO_SYMBOL(X509_free);
    GET_CRYPTO_SYMBOL(ENGINE_load_builtin_engines);
    GET_CRYPTO_SYMBOL(X509_STORE_CTX_get0_untrusted);
    REQUIRE_CRYPTO_SYMBOL(DH_free);
    REQUIRE_CRYPTO_SYMBOL(PEM_read_bio_DHparams);

    return 0;
}


WF_OPENSSL(jint, initialize) (JNIEnv *e, jobject o, jstring libCryptoPath, jstring libSSLPath) {
#pragma comment(linker, "/EXPORT:"__FUNCTION__"="__FUNCDNAME__)
    jclass clazz;
    jclass sClazz;
    const char * cPath = NULL;
    const char * sPath = NULL;
    TCN_ALLOC_CSTRING(libCryptoPath);
    TCN_ALLOC_CSTRING(libSSLPath);
    if(libCryptoPath != NULL) {
        cPath = J2S(libCryptoPath);
    }
    if(libSSLPath != NULL) {
        sPath = J2S(libSSLPath);
    }
    if(load_openssl_dynamic_methods(e, cPath, sPath) != 0) {
        TCN_FREE_CSTRING(libCryptoPath);
        TCN_FREE_CSTRING(libSSLPath);
        return 0;
    }
    TCN_FREE_CSTRING(libCryptoPath);
    TCN_FREE_CSTRING(libSSLPath);

    /* Check if already initialized */
    if (ssl_initialized++) {
        return 0;
    }
    /* We must register the library in full, to ensure our configuration
     * code can successfully test the SSL environment.
     */
    crypto_methods.CRYPTO_set_mem_functions(malloc, realloc, free);
    if(ssl_methods.SSL_library_init != NULL) {
        /*OpenSSL 1.0.x */
        ssl_methods.SSL_load_error_strings();
        crypto_methods.ERR_load_crypto_strings();
        ssl_methods.SSL_library_init();
        crypto_methods.OPENSSL_add_all_algorithms_noconf();
    } else {
        ssl_methods.OPENSSL_init_ssl(0, NULL);
    }
    init_app_data_idx();
    if(crypto_methods.ENGINE_load_builtin_engines != NULL) {
        crypto_methods.ENGINE_load_builtin_engines();
    }
    crypto_methods.OPENSSL_load_builtin_modules();

    ssl_thread_setup();

    /* TODO: engine support? */

    /* Cache the byte[].class for performance reasons */
    clazz = (*e)->FindClass(e, "[B");
    byteArrayClass = (jclass) (*e)->NewGlobalRef(e, clazz);

    /* Cache the String.class for performance reasons */
    sClazz = (*e)->FindClass(e, "java/lang/String");
    stringClass = (jclass) (*e)->NewGlobalRef(e, sClazz);

    alpn_init(e);
    session_init(e);

    return (jint)0;
}

/* Initialize server context */
WF_OPENSSL(jlong, makeSSLContext)(JNIEnv *e, jobject o, jint protocol, jint mode)
{
#pragma comment(linker, "/EXPORT:"__FUNCTION__"="__FUNCDNAME__)
    tcn_ssl_ctxt_t *c = NULL;
    SSL_CTX *ctx = NULL;
    jclass clazz;

    if (protocol == SSL_PROTOCOL_NONE) {
        throwIllegalStateException(e, "No SSL protocols requested");
        goto init_failed;
    }
    if (ssl_methods.TLS_server_method != NULL) {
        if (mode == SSL_MODE_CLIENT)
            ctx = ssl_methods.SSL_CTX_new(ssl_methods.TLS_client_method());
        else if (mode == SSL_MODE_SERVER)
            ctx = ssl_methods.SSL_CTX_new(ssl_methods.TLS_server_method());
        else
            ctx = ssl_methods.SSL_CTX_new(ssl_methods.TLS_method());
    } else {
        if (mode == SSL_MODE_CLIENT)
            ctx = ssl_methods.SSL_CTX_new(ssl_methods.SSLv23_client_method());
        else if (mode == SSL_MODE_SERVER)
            ctx = ssl_methods.SSL_CTX_new(ssl_methods.SSLv23_server_method());
        else
            ctx = ssl_methods.SSL_CTX_new(ssl_methods.SSLv23_method());
    }
    if (!ctx) {
        char err[256];
        crypto_methods.ERR_error_string(crypto_methods.ERR_get_error(), err);
        throwIllegalStateException(e, err);
        goto init_failed;
    }
    if ((c = malloc(sizeof(tcn_ssl_ctxt_t))) == NULL) {
        throwIllegalStateException(e, "malloc failed");
        goto init_failed;
    }
    memset(c, 0, sizeof(*c));

    c->protocol = protocol;
    c->mode     = mode;
    c->ctx      = ctx;
    ssl_methods.SSL_CTX_ctrl((c->ctx),SSL_CTRL_OPTIONS,(SSL_OP_ALL),NULL);
    /* always disable SSLv2, as per RFC 6176 */
    ssl_methods.SSL_CTX_ctrl((c->ctx),SSL_CTRL_OPTIONS,(SSL_OP_NO_SSLv2),NULL);
    if (!(protocol & SSL_PROTOCOL_SSLV3))
        ssl_methods.SSL_CTX_ctrl((c->ctx),SSL_CTRL_OPTIONS,(SSL_OP_NO_SSLv3),NULL);
    if (!(protocol & SSL_PROTOCOL_TLSV1))
        ssl_methods.SSL_CTX_ctrl((c->ctx),SSL_CTRL_OPTIONS,(SSL_OP_NO_TLSv1),NULL);
    if(ssl_methods.TLSv1_1_server_method != NULL) { /* we use the presence of the method to test if it is supported */
        if (!(protocol & SSL_PROTOCOL_TLSV1_1))
            ssl_methods.SSL_CTX_ctrl((c->ctx),SSL_CTRL_OPTIONS,(SSL_OP_NO_TLSv1_1),NULL);
    }
    if(ssl_methods.TLSv1_2_server_method != NULL) {
        if (!(protocol & SSL_PROTOCOL_TLSV1_2))
            ssl_methods.SSL_CTX_ctrl((c->ctx),SSL_CTRL_OPTIONS,(SSL_OP_NO_TLSv1_2),NULL);
    }

    /* We need to disable TLSv1.3 if running on OpenSSL 1.1.0+ */
#if OPENSSL_VERSION_NUMBER >= 0x10100000L
    /* This is equivalent to this macro:
        # define SSL_set_max_proto_version(s, version) \
                SSL_ctrl(s, SSL_CTRL_SET_MAX_PROTO_VERSION, version, NULL)
        Reference: https://www.openssl.org/docs/manmaster/man3/SSL_set_max_proto_version.html
    */
    ssl_methods.SSL_CTX_ctrl((c->ctx), SSL_CTRL_SET_MAX_PROTO_VERSION, (TLS1_2_VERSION), NULL);
#endif

    /*
     * Configure additional context ingredients
     */
    ssl_methods.SSL_CTX_ctrl((c->ctx),SSL_CTRL_OPTIONS,(SSL_OP_SINGLE_DH_USE),NULL);
    ssl_methods.SSL_CTX_ctrl((c->ctx),SSL_CTRL_OPTIONS,(SSL_OP_SINGLE_ECDH_USE),NULL);
/* TODO: what do we do with these defines? */
#ifdef SSL_OP_NO_COMPRESSION
    /* Disable SSL compression to be safe */
    ssl_methods.SSL_CTX_ctrl((c->ctx),SSL_CTRL_OPTIONS,(SSL_OP_NO_COMPRESSION),NULL);
#endif


    /** To get back the tomcat wrapper from CTX */
    SSL_CTX_set_app_data1(ctx, c);

#ifdef SSL_OP_NO_SESSION_RESUMPTION_ON_RENEGOTIATION
    /*
     * Disallow a session from being resumed during a renegotiation,
     * so that an acceptable cipher suite can be negotiated.
     */
    ssl_methods.SSL_CTX_ctrl((c->ctx),SSL_CTRL_OPTIONS,(SSL_OP_NO_SESSION_RESUMPTION_ON_RENEGOTIATION),NULL);
#endif
#ifdef SSL_MODE_RELEASE_BUFFERS
    /* Release idle buffers to the SSL_CTX free list */
    ssl_methods.SSL_CTX_ctrl((c->ctx),SSL_CTRL_MODE,(SSL_MODE_RELEASE_BUFFERS),NULL);
#endif
    setup_session_context(e, c);
    crypto_methods.EVP_Digest((const unsigned char *)SSL_DEFAULT_VHOST_NAME,
               (unsigned long)((sizeof SSL_DEFAULT_VHOST_NAME) - 1),
               &(c->context_id[0]), NULL, crypto_methods.EVP_sha1(), NULL);

    /* Set default Certificate verification level
     * and depth for the Client Authentication
     */
    c->verify_depth  = 1;
    c->verify_mode   = SSL_CVERIFY_UNSET;
    c->shutdown_type = SSL_SHUTDOWN_TYPE_UNSET;

    /* Cache Java side SNI callback if not already cached */
    if (ssl_context_class == NULL) {
        ssl_context_class = (*e)->NewGlobalRef(e, o);
        sni_java_callback = (*e)->GetStaticMethodID(e, ssl_context_class,
                                                    "sniCallBack", "(JLjava/lang/String;)J");
    }

    ssl_methods.SSL_CTX_ctrl(c->ctx,SSL_CTRL_SET_ECDH_AUTO,1,NULL);

    /* Set up OpenSSL call back if SNI is provided by the client */
    ssl_methods.SSL_CTX_callback_ctrl(c->ctx,SSL_CTRL_SET_TLSEXT_SERVERNAME_CB,(void (*)(void))ssl_callback_ServerNameIndication);
    ssl_methods.SSL_CTX_ctrl(c->ctx,SSL_CTRL_SET_TLSEXT_SERVERNAME_ARG,0, (void *)c);

    /* Cache the byte[].class for performance reasons */
    clazz = (*e)->FindClass(e, "[B");
    byteArrayClass = (jclass) (*e)->NewGlobalRef(e, clazz);

    setupDH(e, ctx);
    return P2J(c);
init_failed:
    return 0;
}


WF_OPENSSL(jobjectArray, getCiphers)(JNIEnv *e, jobject o, jlong ssl)
{
#pragma comment(linker, "/EXPORT:"__FUNCTION__"="__FUNCDNAME__)
    STACK_OF_SSL_CIPHER *sk;
    int len;
    jobjectArray array;
    SSL_CIPHER *cipher;
    const char *name;
    int i;
    jstring c_name;
    SSL *ssl_ = J2P(ssl, SSL *);

    if (ssl_ == NULL) {
        throwIllegalStateException(e, "ssl is null");
        return NULL;
    }

    sk = ssl_methods.SSL_get_ciphers(ssl_);

    len = crypto_methods.sk_num(sk);

    if (len <= 0) {
        /* No peer certificate chain as no auth took place yet, or the auth was not successful. */
        return NULL;
    }

    /* Create the byte[][] array that holds all the certs */
    array = (*e)->NewObjectArray(e, len, stringClass, NULL);

    for (i = 0; i < len; i++) {
        cipher = (SSL_CIPHER*) crypto_methods.sk_value(sk, i);
        name = ssl_methods.SSL_CIPHER_get_name(cipher);

        c_name = (*e)->NewStringUTF(e, name);
        (*e)->SetObjectArrayElement(e, array, i, c_name);
    }
    return array;
}

WF_OPENSSL(jboolean, setCipherSuites)(JNIEnv *e, jobject o, jlong ssl, jstring ciphers)
{
#pragma comment(linker, "/EXPORT:"__FUNCTION__"="__FUNCDNAME__)
    jboolean rv = JNI_TRUE;
    SSL *ssl_ = J2P(ssl, SSL *);
    TCN_ALLOC_CSTRING(ciphers);

    if (ssl_ == NULL) {
        throwIllegalStateException(e, "ssl is null");
        return JNI_FALSE;
    }

    UNREFERENCED(o);
    if (!J2S(ciphers)) {
        return JNI_FALSE;
    }
    if (!ssl_methods.SSL_set_cipher_list(ssl_, J2S(ciphers))) {
        char err[256];
        crypto_methods.ERR_error_string(crypto_methods.ERR_get_error(), err);
        throwIllegalStateException(e, err);
        rv = JNI_FALSE;
    }
    TCN_FREE_CSTRING(ciphers);
    return rv;
}

WF_OPENSSL(jint, freeSSLContext)(JNIEnv *e, jobject o, jlong ctx)
{
#pragma comment(linker, "/EXPORT:"__FUNCTION__"="__FUNCDNAME__)
    tcn_ssl_ctxt_t *c = J2P(ctx, tcn_ssl_ctxt_t *);
    UNREFERENCED_STDARGS;
    /* Run and destroy the cleanup callback */
    if (c) {
        int i;
        if (c->crl) {
            crypto_methods.X509_STORE_free(c->crl);
        }
        c->crl = NULL;
        if (c->ctx) {
            ssl_methods.SSL_CTX_free(c->ctx);
        }
        c->ctx = NULL;
        for (i = 0; i < SSL_AIDX_MAX; i++) {
            if (c->certs[i]) {
                crypto_methods.X509_free(c->certs[i]);
                c->certs[i] = NULL;
            }
            if (c->keys[i]) {
                crypto_methods.EVP_PKEY_free(c->keys[i]);
                c->keys[i] = NULL;
            }
        }

        if (c->verifier) {
            JNIEnv *e;
            tcn_get_java_env(&e);
            (*e)->DeleteGlobalRef(e, c->verifier);
            c->verifier = NULL;
        }
        c->verifier_method = NULL;

        if (c->next_proto_data) {
            free(c->next_proto_data);
            c->next_proto_data = NULL;
        }
        c->next_proto_len = 0;
    }
    return 0;
}

WF_OPENSSL(void, setSSLContextOptions)(JNIEnv *e, jobject o, jlong ctx, jint opt)
{
#pragma comment(linker, "/EXPORT:"__FUNCTION__"="__FUNCDNAME__)
    tcn_ssl_ctxt_t *c = J2P(ctx, tcn_ssl_ctxt_t *);

    UNREFERENCED_STDARGS;
    TCN_ASSERT(ctx != 0);
    /* Clear the flag if not supported */
    if (opt & 0x00040000) {
        opt &= ~0x00040000;
    }
	ssl_methods.SSL_CTX_ctrl((c->ctx),SSL_CTRL_OPTIONS,(opt),NULL);
}

WF_OPENSSL(void, clearSSLContextOptions)(JNIEnv *e, jobject o, jlong ctx, jint opt)
{
#pragma comment(linker, "/EXPORT:"__FUNCTION__"="__FUNCDNAME__)
    tcn_ssl_ctxt_t *c = J2P(ctx, tcn_ssl_ctxt_t *);

    UNREFERENCED_STDARGS;
    TCN_ASSERT(ctx != 0);
    ssl_methods.SSL_CTX_ctrl((c->ctx),SSL_CTRL_CLEAR_OPTIONS,(opt),NULL);
}

WF_OPENSSL(void, setSSLOptions)(JNIEnv *e, jobject o, jlong ssl, jint opt)
{
#pragma comment(linker, "/EXPORT:"__FUNCTION__"="__FUNCDNAME__)
    SSL *c = J2P(ssl, SSL *);

    UNREFERENCED_STDARGS;
    /* Clear the flag if not supported */
    if (opt & 0x00040000)
        opt &= ~0x00040000;
    ssl_methods.SSL_ctrl(c,SSL_CTRL_OPTIONS,(opt),NULL);
}

WF_OPENSSL(void, clearSSLOptions)(JNIEnv *e, jobject o, jlong ssl, jint opt)
{
#pragma comment(linker, "/EXPORT:"__FUNCTION__"="__FUNCDNAME__)
    SSL *c = J2P(ssl, SSL *);

    UNREFERENCED_STDARGS;
    ssl_methods.SSL_ctrl(c,SSL_CTRL_CLEAR_OPTIONS,(opt),NULL);
}

WF_OPENSSL(jboolean, setCipherSuite)(JNIEnv *e, jobject o, jlong ctx, jstring ciphers)
{
#pragma comment(linker, "/EXPORT:"__FUNCTION__"="__FUNCDNAME__)
    tcn_ssl_ctxt_t *c = J2P(ctx, tcn_ssl_ctxt_t *);
    TCN_ALLOC_CSTRING(ciphers);
    jboolean rv = JNI_TRUE;
#ifndef HAVE_EXPORT_CIPHERS
    size_t len;
    char *buf;
#endif

    UNREFERENCED(o);
    TCN_ASSERT(ctx != 0);
    if (!J2S(ciphers))
        return JNI_FALSE;

#ifndef HAVE_EXPORT_CIPHERS
    /*
     *  Always disable NULL and export ciphers,
     *  no matter what was given in the config.
     */
    len = strlen(J2S(ciphers)) + strlen(SSL_CIPHERS_ALWAYS_DISABLED) + 1;
    buf = malloc(len * sizeof(char *));
    if (buf == NULL)
        return JNI_FALSE;
    memmove(buf, SSL_CIPHERS_ALWAYS_DISABLED, strlen(SSL_CIPHERS_ALWAYS_DISABLED));
    memmove(buf + strlen(SSL_CIPHERS_ALWAYS_DISABLED), J2S(ciphers), strlen(J2S(ciphers)));
    buf[len - 1] = '\0';
    if (!ssl_methods.SSL_CTX_set_cipher_list(c->ctx, buf)) {
#else
    if (!ssl_methods.SSL_CTX_set_cipher_list(c->ctx, J2S(ciphers))) {
#endif
        char err[256];
        crypto_methods.ERR_error_string(crypto_methods.ERR_get_error(), err);
        tcn_Throw(e, "Unable to configure permitted SSL ciphers (%s)", err);
        rv = JNI_FALSE;
    }
#ifndef HAVE_EXPORT_CIPHERS
    free(buf);
#endif
    TCN_FREE_CSTRING(ciphers);
    return rv;
}

WF_OPENSSL(jboolean, setServerNameIndication)(JNIEnv *e, jobject o, jlong ssl,
jstring hostName)
{
#pragma comment(linker, "/EXPORT:"__FUNCTION__"="__FUNCDNAME__)
    jboolean rv = JNI_TRUE;
    SSL *ssl_ = J2P(ssl, SSL *);
    TCN_ALLOC_CSTRING(hostName);
    const char * hostNameString;
    hostNameString = J2S(hostName);
    if (ssl_ == NULL) {
        TCN_FREE_CSTRING(hostName);
        throwIllegalStateException(e, "ssl is null");
        return JNI_FALSE;
    }

    UNREFERENCED(o);
    if (hostNameString == NULL) {
        TCN_FREE_CSTRING(hostName);
        return JNI_FALSE;
    }
    if (!ssl_methods.SSL_ctrl(ssl_, SSL_CTRL_SET_TLSEXT_HOSTNAME,
<<<<<<< HEAD
    TLSEXT_NAMETYPE_host_name, (void *)J2S(hostName))) {
=======
    TLSEXT_NAMETYPE_host_name, (void *)hostNameString)) {
>>>>>>> 60113357
        char err[256];
        crypto_methods.ERR_error_string(crypto_methods.ERR_get_error(), err);
        throwIllegalStateException(e, err);
        rv = JNI_FALSE;
    }
    TCN_FREE_CSTRING(hostName);
    return rv;
}

WF_OPENSSL(jboolean, setCARevocation)(JNIEnv *e, jobject o, jlong ctx, jstring file, jstring path)
{
#pragma comment(linker, "/EXPORT:"__FUNCTION__"="__FUNCDNAME__)
    tcn_ssl_ctxt_t *c = J2P(ctx, tcn_ssl_ctxt_t *);
    TCN_ALLOC_CSTRING(file);
    TCN_ALLOC_CSTRING(path);
    jboolean rv = JNI_FALSE;
    X509_LOOKUP *lookup;
    char err[256];

    UNREFERENCED(o);
    TCN_ASSERT(ctx != 0);
    if (J2S(file) == NULL && J2S(path) == NULL)
        return JNI_FALSE;

    if (!c->crl) {
        if ((c->crl = crypto_methods.X509_STORE_new()) == NULL)
            goto cleanup;
    }
    if (J2S(file)) {
        lookup = crypto_methods.X509_STORE_add_lookup(c->crl, crypto_methods.X509_LOOKUP_file());
        if (lookup == NULL) {
            crypto_methods.ERR_error_string(crypto_methods.ERR_get_error(), err);
            crypto_methods.X509_STORE_free(c->crl);
            c->crl = NULL;
            tcn_Throw(e, "Lookup failed for file %s (%s)", J2S(file), err);
            goto cleanup;
        }
        crypto_methods.X509_LOOKUP_ctrl((lookup),X509_L_FILE_LOAD,(J2S(file)),(long)(X509_FILETYPE_PEM),NULL);
    }
    if (J2S(path)) {
        lookup = crypto_methods.X509_STORE_add_lookup(c->crl, crypto_methods.X509_LOOKUP_hash_dir());
        if (lookup == NULL) {
            crypto_methods.ERR_error_string(crypto_methods.ERR_get_error(), err);
            crypto_methods.X509_STORE_free(c->crl);
            c->crl = NULL;
            tcn_Throw(e, "Lookup failed for path %s (%s)", J2S(file), err);
            goto cleanup;
        }
        crypto_methods.X509_LOOKUP_ctrl((lookup),X509_L_ADD_DIR,(J2S(path)),(long)(X509_FILETYPE_PEM),NULL);
    }
    rv = JNI_TRUE;
cleanup:
    TCN_FREE_CSTRING(file);
    TCN_FREE_CSTRING(path);
    return rv;
}

WF_OPENSSL(jboolean, setCertificate)(JNIEnv *e, jobject o, jlong ctx, jbyteArray javaCert, jobjectArray intermediateCerts, jbyteArray javaKey, jint idx)
{
#pragma comment(linker, "/EXPORT:"__FUNCTION__"="__FUNCDNAME__)
    /* we get the key contents into a byte array */
    unsigned char* cert;
    unsigned char* intCert;
    char err[256];
    jboolean rv;
    const unsigned char *tmp;
    jsize lengthOfCert;
    jbyte* bufferPtr = (*e)->GetByteArrayElements(e, javaKey, NULL);
    jsize lengthOfKey = (*e)->GetArrayLength(e, javaKey);
    unsigned char* key = malloc(lengthOfKey);
    tcn_ssl_ctxt_t *c;
    BIO * bio;
    X509* tmpIntCert;
    int intermediateLength;
    jbyteArray byteArray;
    int i;

    memmove(key, bufferPtr, lengthOfKey);
    (*e)->ReleaseByteArrayElements(e, javaKey, bufferPtr, 0);


    bufferPtr = (*e)->GetByteArrayElements(e, javaCert, NULL);
    lengthOfCert = (*e)->GetArrayLength(e, javaCert);
    cert = malloc(lengthOfCert);
    memmove(cert, bufferPtr, lengthOfCert);
    (*e)->ReleaseByteArrayElements(e, javaCert, bufferPtr, 0);


    c = J2P(ctx, tcn_ssl_ctxt_t *);
    rv = JNI_TRUE;

    TCN_ASSERT(ctx != 0);

    if (idx < 0 || idx >= SSL_AIDX_MAX) {
        throwIllegalStateException(e, "Invalid key type");
        rv = JNI_FALSE;
        goto cleanup;
    }
    tmp = (const unsigned char *)cert;
    if ((c->certs[idx] = crypto_methods.d2i_X509(NULL, &tmp, lengthOfCert)) == NULL) {
        crypto_methods.ERR_error_string(crypto_methods.ERR_get_error(), err);
        throwIllegalStateException(e, err);
        rv = JNI_FALSE;
        goto cleanup;
    }

    if(c->keys[idx] != NULL) {
        free(c->keys[idx]);
    }

    bio = crypto_methods.BIO_new(crypto_methods.BIO_s_mem());
    crypto_methods.BIO_write(bio, key, lengthOfKey);

    c->keys[idx] = crypto_methods.PEM_read_bio_PrivateKey(bio, NULL, 0, NULL);
    crypto_methods.BIO_free(bio);
    if (c->keys[idx] == NULL) {
        crypto_methods.ERR_error_string(crypto_methods.ERR_get_error(), err);
        throwIllegalStateException(e, err);
        rv = JNI_FALSE;
        goto cleanup;
    }

    if (ssl_methods.SSL_CTX_use_certificate(c->ctx, c->certs[idx]) <= 0) {
        crypto_methods.ERR_error_string(crypto_methods.ERR_get_error(), err);
        tcn_Throw(e, "Error setting certificate (%s)", err);
        rv = JNI_FALSE;
        goto cleanup;
    }

    /*intermediate certs */
    intermediateLength = (*e)->GetArrayLength(e, intermediateCerts);
    for(i = 0; i < intermediateLength; ++i ) {

        byteArray = (*e)->GetObjectArrayElement(e, intermediateCerts, i);
        bufferPtr = (*e)->GetByteArrayElements(e, byteArray, NULL);
        lengthOfCert = (*e)->GetArrayLength(e, byteArray);
        intCert = malloc(lengthOfCert);
        memmove(intCert, bufferPtr, lengthOfCert);
        (*e)->ReleaseByteArrayElements(e, byteArray, bufferPtr, 0);

        tmp = (const unsigned char *)intCert;


        if ((tmpIntCert = crypto_methods.d2i_X509(NULL, &tmp, lengthOfCert)) == NULL) {
            crypto_methods.ERR_error_string(crypto_methods.ERR_get_error(), err);
            throwIllegalStateException(e, err);
            rv = JNI_FALSE;
            free(intCert);
            goto cleanup;
        }

        if (ssl_methods.SSL_CTX_ctrl(c->ctx,SSL_CTRL_EXTRA_CHAIN_CERT,0,(char *)tmpIntCert) <= 0) {
            crypto_methods.ERR_error_string(crypto_methods.ERR_get_error(), err);
            tcn_Throw(e, "Error setting certificate (%s)", err);
            rv = JNI_FALSE;
            free(intCert);
            goto cleanup;
        }
        free(intCert);
    }


    if (ssl_methods.SSL_CTX_use_PrivateKey(c->ctx, c->keys[idx]) <= 0) {
        crypto_methods.ERR_error_string(crypto_methods.ERR_get_error(), err);
        tcn_Throw(e, "Error setting private key (%s)", err);
        rv = JNI_FALSE;
        goto cleanup;
    }
    if (ssl_methods.SSL_CTX_check_private_key(c->ctx) <= 0) {
        crypto_methods.ERR_error_string(crypto_methods.ERR_get_error(), err);
        tcn_Throw(e, "Private key does not match the certificate public key (%s)",
                  err);
        rv = JNI_FALSE;
        goto cleanup;
    }


cleanup:
    free(key);
    free(cert);
    return rv;
}


static int SSL_cert_verify(X509_STORE_CTX *ctx, void *arg) {
    unsigned i;
    X509 *cert;
    int length;
    unsigned char *buf;
    JNIEnv *e;
    jbyteArray array;
    jbyteArray bArray;
    jboolean result;
    int r;
    int len;

    /* Get Apache context back through OpenSSL context */
    SSL *ssl = crypto_methods.X509_STORE_CTX_get_ex_data(ctx, ssl_methods.SSL_get_ex_data_X509_STORE_CTX_idx());
    tcn_ssl_ctxt_t *c = SSL_get_app_data2(ssl);
    tcn_ssl_conn_t *conn = SSL_get_app_data1(ssl);


    /*  Get a stack of all certs in the chain */
    STACK_OF_X509 *sk;
    if(crypto_methods.X509_STORE_CTX_get0_untrusted == NULL) {
        sk = ctx->untrusted;
    } else {
        sk = crypto_methods.X509_STORE_CTX_get0_untrusted(ctx);
    }

    len = crypto_methods.sk_num(sk);
    tcn_get_java_env(&e);

    /*  Create the byte[][] array that holds all the certs */
    array = (*e)->NewObjectArray(e, len, byteArrayClass, NULL);

    for(i = 0; i < len; i++) {

        cert = (X509*) crypto_methods.sk_value(sk, i);

        buf = NULL;
        length = crypto_methods.i2d_X509(cert, &buf);
        if (length < 0) {
            /*  In case of error just return an empty byte[][] */
            array = (*e)->NewObjectArray(e, 0, byteArrayClass, NULL);
            /*  We need to delete the local references so we not leak memory as this method is called via callback. */
            crypto_methods.CRYPTO_free(buf);
            break;
        }
        bArray = (*e)->NewByteArray(e, length);
        (*e)->SetByteArrayRegion(e, bArray, 0, length, (jbyte*) buf);
        (*e)->SetObjectArrayElement(e, array, i, bArray);

        /*  Delete the local reference as we not know how long the chain is and local references are otherwise */
        /*  only freed once jni method returns. */
        (*e)->DeleteLocalRef(e, bArray);
        crypto_methods.CRYPTO_free(buf);
    }
    result = (*e)->CallBooleanMethod(e, c->verifier, c->verifier_method, P2J(ssl), array,
            conn->server_cipher, conn->server);

    r = result == JNI_TRUE ? 1 : 0;

    /*  We need to delete the local references so we not leak memory as this method is called via callback. */
    (*e)->DeleteLocalRef(e, array);
    return r;
}


WF_OPENSSL(void, setCertVerifyCallback)(JNIEnv *e, jobject o, jlong ctx, jobject verifier)
{
#pragma comment(linker, "/EXPORT:"__FUNCTION__"="__FUNCDNAME__)
    tcn_ssl_ctxt_t *c = J2P(ctx, tcn_ssl_ctxt_t *);

    UNREFERENCED(o);
    TCN_ASSERT(ctx != 0);

    if (verifier == NULL) {
        ssl_methods.SSL_CTX_set_cert_verify_callback(c->ctx, NULL, NULL);
    } else {
        jclass verifier_class = (*e)->GetObjectClass(e, verifier);
        jmethodID method = (*e)->GetMethodID(e, verifier_class, "verify", "(J[[BIZ)Z");

        if (method == NULL) {
            return;
        }
        /*  Delete the reference to the previous specified verifier if needed. */
        if (c->verifier != NULL) {
            (*e)->DeleteLocalRef(e, c->verifier);
        }
        c->verifier = (*e)->NewGlobalRef(e, verifier);
        c->verifier_method = method;

        ssl_methods.SSL_CTX_set_cert_verify_callback(c->ctx, SSL_cert_verify, NULL);
    }
}

WF_OPENSSL(jboolean, setSessionIdContext)(JNIEnv *e, jobject o, jlong ctx, jbyteArray sidCtx)
{
#pragma comment(linker, "/EXPORT:"__FUNCTION__"="__FUNCDNAME__)
    tcn_ssl_ctxt_t *c = J2P(ctx, tcn_ssl_ctxt_t *);
    int len = (*e)->GetArrayLength(e, sidCtx);
    unsigned char *buf;
    int res;

    UNREFERENCED(o);
    TCN_ASSERT(ctx != 0);

    buf = malloc(len);

    (*e)->GetByteArrayRegion(e, sidCtx, 0, len, (jbyte*) buf);

    res = ssl_methods.SSL_CTX_set_session_id_context(c->ctx, buf, len);
    free(buf);

    if (res == 1) {
        return JNI_TRUE;
    }
    return JNI_FALSE;
}


static void ssl_info_callback(SSL *ssl, int where, int ret) {
    int *handshakeCount = NULL;
    if (0 != (where & SSL_CB_HANDSHAKE_START)) {
        handshakeCount = (int*) SSL_get_app_data3(ssl);
        if (handshakeCount != NULL) {
            ++(*handshakeCount);
        }
    }
    if (0 != (where & SSL_CB_HANDSHAKE_DONE)) {
        tcn_ssl_conn_t *con = SSL_get_app_data1(ssl);
        con->handshake_done = 1;
    }
}

WF_OPENSSL(jlong, newSSL)(JNIEnv *e, jobject o, jlong ctx /* tcn_ssl_ctxt_t * */, jboolean server) {
#pragma comment(linker, "/EXPORT:"__FUNCTION__"="__FUNCDNAME__)
    tcn_ssl_ctxt_t *c = J2P(ctx, tcn_ssl_ctxt_t *);
    int *handshakeCount = malloc(sizeof(int));
    SSL *ssl;
    tcn_ssl_conn_t *con;

    UNREFERENCED_STDARGS;

    TCN_ASSERT(ctx != 0);
    ssl = ssl_methods.SSL_new(c->ctx);
    if (ssl == NULL) {
        throwIllegalStateException(e, "cannot create new ssl");
        return 0;
    }
    if ((con = malloc(sizeof(tcn_ssl_conn_t))) == NULL) {
        throwIllegalStateException(e, "Failed to allocate memory");
        return 0;
    }
    memset(con, 0, sizeof(*con));
    con->ctx  = c;
    con->ssl  = ssl;
    con->shutdown_type = c->shutdown_type;
    con->server = server;

    /* Store the handshakeCount in the SSL instance. */
    *handshakeCount = 0;
    SSL_set_app_data3(ssl, handshakeCount);

    if (server) {
        ssl_methods.SSL_set_accept_state(ssl);
    } else {
        ssl_methods.SSL_set_connect_state(ssl);
    }
    ssl_methods.SSL_set_read_ahead(ssl, 0);

    /* Setup verify and seed */
    if(server == JNI_FALSE) {
        ssl_methods.SSL_set_verify(ssl, SSL_VERIFY_PEER, NULL);
    }
    ssl_methods.SSL_set_verify_result(ssl, X509_V_OK);
    /* Add callback to keep track of handshakes and the handshake state */
    ssl_methods.SSL_set_info_callback(ssl, &ssl_info_callback);

    /* Store for later usage in SSL_callback_SSL_verify */
    SSL_set_app_data1(ssl, con);
    SSL_set_app_data2(ssl, c);
    return P2J(ssl);
}


/* Free the SSL * and its associated internal BIO */
WF_OPENSSL(void, freeSSL)(JNIEnv *e, jobject o, jlong ssl /* SSL * */) {
#pragma comment(linker, "/EXPORT:"__FUNCTION__"="__FUNCDNAME__)
    SSL *ssl_ = J2P(ssl, SSL *);
    tcn_ssl_conn_t *con;
    int *handshakeCount = SSL_get_app_data3(ssl_);

    if (handshakeCount != NULL) {
        free(handshakeCount);
    }

    con = SSL_get_app_data1(ssl_);
    if(con->alpn_selection_callback != NULL) {
        (*e)->DeleteGlobalRef(e, con->alpn_selection_callback);
    }
    free(con);
    ssl_methods.SSL_free(ssl_);
}


WF_OPENSSL(jlong, bufferAddress)(JNIEnv *e, jobject o, jobject bb)
{
#pragma comment(linker, "/EXPORT:"__FUNCTION__"="__FUNCDNAME__)
    UNREFERENCED(o);
    if(bb == NULL) {
        throwIllegalArgumentException(e, "Buffer was null");
    }
    return P2J((*e)->GetDirectBufferAddress(e, bb));
}


/* Make a BIO pair (network and internal) for the provided SSL * and return the network BIO */
WF_OPENSSL(jlong, makeNetworkBIO)(JNIEnv *e, jobject o, jlong ssl /* SSL * */) {
#pragma comment(linker, "/EXPORT:"__FUNCTION__"="__FUNCDNAME__)
    SSL *ssl_ = J2P(ssl, SSL *);
    BIO *internal_bio;
    BIO *network_bio;

    UNREFERENCED(o);

    if (ssl_ == NULL) {
        throwIllegalStateException(e, "ssl is null");
        goto fail;
    }

    if (crypto_methods.BIO_new_bio_pair(&internal_bio, 0, &network_bio, 0) != 1) {
        throwIllegalStateException(e, "BIO_new_bio_pair failed");
        goto fail;
    }

    ssl_methods.SSL_set_bio(ssl_, internal_bio, internal_bio);

    return P2J(network_bio);
 fail:
    return 0;
}


WF_OPENSSL(jint, doHandshake)(JNIEnv *e, jobject o, jlong ssl /* SSL * */) {
#pragma comment(linker, "/EXPORT:"__FUNCTION__"="__FUNCDNAME__)
    SSL *ssl_ = J2P(ssl, SSL *);
    if (ssl_ == NULL) {
        throwIllegalStateException(e, "ssl is null");
        return 0;
    }

    UNREFERENCED(o);

    return ssl_methods.SSL_do_handshake(ssl_);
}


WF_OPENSSL(void, saveServerCipher)(JNIEnv *e, jobject o, jlong ssl /* SSL * */, jint server_cipher) {
#pragma comment(linker, "/EXPORT:"__FUNCTION__"="__FUNCDNAME__)
    SSL *ssl_ = J2P(ssl, SSL *);
    tcn_ssl_conn_t *con;
    if (ssl_ == NULL) {
        throwIllegalStateException(e, "ssl is null");
        return;
    }

    UNREFERENCED(o);
    con = SSL_get_app_data1(ssl_);
    con->server_cipher = server_cipher;

}


WF_OPENSSL(jint, getSSLError)(JNIEnv *e, jobject o, jlong ssl, jlong code)
{
#pragma comment(linker, "/EXPORT:"__FUNCTION__"="__FUNCDNAME__)
    const SSL *ssl_ = J2P(ssl, SSL *);
    UNREFERENCED(o);
    return ssl_methods.SSL_get_error(ssl_, code);
}

WF_OPENSSL(jint, renegotiate)(JNIEnv *e, jobject o, jlong ssl /* SSL * */) {
#pragma comment(linker, "/EXPORT:"__FUNCTION__"="__FUNCDNAME__)
    tcn_ssl_conn_t *con;
    SSL *ssl_ = J2P(ssl, SSL *);
    if (ssl_ == NULL) {
        throwIllegalStateException(e, "ssl is null");
        return 0;
    }

    UNREFERENCED(o);
    con = SSL_get_app_data1(ssl_);
    con->handshake_done = 0;
    ssl_methods.SSL_renegotiate(ssl_);
    return ssl_methods.SSL_do_handshake(ssl_);
}


WF_OPENSSL(jint, getLastErrorNumber)(JNIEnv *e, jobject o) {
#pragma comment(linker, "/EXPORT:"__FUNCTION__"="__FUNCDNAME__)
    return crypto_methods.ERR_get_error();
}

WF_OPENSSL(jint /* nbytes */, pendingWrittenBytesInBIO)(JNIEnv *e, jobject o, jlong bio /* BIO * */) {
#pragma comment(linker, "/EXPORT:"__FUNCTION__"="__FUNCDNAME__)
    UNREFERENCED_STDARGS;

    return crypto_methods.BIO_ctrl_pending(J2P(bio, BIO *));
}

/* How much is available for reading in the given SSL struct? */
WF_OPENSSL(jint, pendingReadableBytesInSSL)(JNIEnv *e, jobject o, jlong ssl /* SSL * */) {
#pragma comment(linker, "/EXPORT:"__FUNCTION__"="__FUNCDNAME__)
    UNREFERENCED_STDARGS;

    return ssl_methods.SSL_pending(J2P(ssl, SSL *));
}

/* Write wlen bytes from wbuf into bio */
WF_OPENSSL(jint /* status */, writeToBIO)(JNIEnv *e, jobject o, jlong bio /* BIO * */, jlong wbuf /* char* */, jint wlen /* sizeof(wbuf) */) {
#pragma comment(linker, "/EXPORT:"__FUNCTION__"="__FUNCDNAME__)
    UNREFERENCED_STDARGS;

    return crypto_methods.BIO_write(J2P(bio, BIO *), J2P(wbuf, void *), wlen);

}

/* Read up to rlen bytes from bio into rbuf */
WF_OPENSSL(jint /* status */, readFromBIO)(JNIEnv *e, jobject o, jlong bio /* BIO * */, jlong rbuf /* char * */, jint rlen /* sizeof(rbuf) - 1 */) {
#pragma comment(linker, "/EXPORT:"__FUNCTION__"="__FUNCDNAME__)
    UNREFERENCED_STDARGS;

    return crypto_methods.BIO_read(J2P(bio, BIO *), J2P(rbuf, void *), rlen);
}

/* Write up to wlen bytes of application data to the ssl BIO (encrypt) */
WF_OPENSSL(jint /* status */, writeToSSL)(JNIEnv *e, jobject o, jlong ssl /* SSL * */, jlong wbuf /* char * */, jint wlen /* sizeof(wbuf) */) {
#pragma comment(linker, "/EXPORT:"__FUNCTION__"="__FUNCDNAME__)
    UNREFERENCED_STDARGS;

    return ssl_methods.SSL_write(J2P(ssl, SSL *), J2P(wbuf, void *), wlen);
}

/* Read up to rlen bytes of application data from the given SSL BIO (decrypt) */
WF_OPENSSL(jint /* status */, readFromSSL)(JNIEnv *e, jobject o, jlong ssl /* SSL * */, jlong rbuf /* char * */, jint rlen /* sizeof(rbuf) - 1 */) {
#pragma comment(linker, "/EXPORT:"__FUNCTION__"="__FUNCDNAME__)
    UNREFERENCED_STDARGS;

    return ssl_methods.SSL_read(J2P(ssl, SSL *), J2P(rbuf, void *), rlen);
}

/* Get the shutdown status of the engine */
WF_OPENSSL(jint /* status */, getShutdown)(JNIEnv *e, jobject o, jlong ssl /* SSL * */) {
#pragma comment(linker, "/EXPORT:"__FUNCTION__"="__FUNCDNAME__)
    UNREFERENCED_STDARGS;

    return ssl_methods.SSL_get_shutdown(J2P(ssl, SSL *));
}

WF_OPENSSL(jint, isInInit)(JNIEnv *e, jobject o, jlong ssl /* SSL * */) {
#pragma comment(linker, "/EXPORT:"__FUNCTION__"="__FUNCDNAME__)
    SSL *ssl_ = J2P(ssl, SSL *);

    UNREFERENCED(o);

    if (ssl_ == NULL) {
        throwIllegalStateException(e, "ssl is null");
        return 0;
    } else {
        tcn_ssl_conn_t *con = SSL_get_app_data1(ssl_);
        return con->handshake_done == 0 ? 1 : 0;
    }
}

/* Free a BIO * (typically, the network BIO) */
WF_OPENSSL(void, freeBIO)(JNIEnv *e, jobject o, jlong bio /* BIO * */) {
#pragma comment(linker, "/EXPORT:"__FUNCTION__"="__FUNCDNAME__)
    BIO *bio_;
    UNREFERENCED_STDARGS;

    bio_ = J2P(bio, BIO *);
    crypto_methods.BIO_free(bio_);
}


WF_OPENSSL(jstring, getErrorString)(JNIEnv *e, jobject o, jlong number)
{
#pragma comment(linker, "/EXPORT:"__FUNCTION__"="__FUNCDNAME__)
    char buf[256];
    UNREFERENCED(o);
    crypto_methods.ERR_error_string(number, buf);
    return tcn_new_string(e, buf);
}

/* Read which cipher was negotiated for the given SSL *. */
WF_OPENSSL(jstring, getCipherForSSL)(JNIEnv *e, jobject o, jlong ssl /* SSL * */)
{
#pragma comment(linker, "/EXPORT:"__FUNCTION__"="__FUNCDNAME__)
    return AJP_TO_JSTRING(ssl_methods.SSL_CIPHER_get_name(ssl_methods.SSL_get_current_cipher(J2P(ssl, SSL*))));
}


/* Read which protocol was negotiated for the given SSL *. */
WF_OPENSSL(jstring, getVersion)(JNIEnv *e, jobject o, jlong ssl /* SSL * */)
{
#pragma comment(linker, "/EXPORT:"__FUNCTION__"="__FUNCDNAME__)
    return AJP_TO_JSTRING(ssl_methods.SSL_get_version(J2P(ssl, SSL*)));
}


WF_OPENSSL(jobjectArray, getPeerCertChain)(JNIEnv *e, jobject o, jlong ssl /* SSL * */)
{
#pragma comment(linker, "/EXPORT:"__FUNCTION__"="__FUNCDNAME__)
    STACK_OF_X509 *sk;
    int len;
    int i;
    X509 *cert;
    int length;
    unsigned char *buf;
    jobjectArray array;
    jbyteArray bArray;

    SSL *ssl_ = J2P(ssl, SSL *);

    if (ssl_ == NULL) {
        throwIllegalStateException(e, "ssl is null");
        return NULL;
    }

    UNREFERENCED(o);

    /*  Get a stack of all certs in the chain. */
    sk = ssl_methods.SSL_get_peer_cert_chain(ssl_);

    len = crypto_methods.sk_num(sk);
    if (len <= 0) {

        /* No peer certificate chain as no auth took place yet, or the auth was not successful. */
        return NULL;
    }
    /* Create the byte[][] array that holds all the certs */
    array = (*e)->NewObjectArray(e, len, byteArrayClass, NULL);

    for(i = 0; i < len; i++) {
        cert = (X509*) crypto_methods.sk_value(sk, i);

        buf = NULL;
        length = crypto_methods.i2d_X509(cert, &buf);
        if (length < 0) {
            crypto_methods.CRYPTO_free(buf);
            /* In case of error just return an empty byte[][] */
            return (*e)->NewObjectArray(e, 0, byteArrayClass, NULL);
        }
        bArray = (*e)->NewByteArray(e, length);
        (*e)->SetByteArrayRegion(e, bArray, 0, length, (jbyte*) buf);
        (*e)->SetObjectArrayElement(e, array, i, bArray);

        /*
         * Delete the local reference as we not know how long the chain is and local references are otherwise
         * only freed once jni method returns.
         */
        (*e)->DeleteLocalRef(e, bArray);

        crypto_methods.CRYPTO_free(buf);
    }
    return array;
}


/* Send CLOSE_NOTIFY to peer */
WF_OPENSSL(jint , shutdownSSL)(JNIEnv *e, jobject o, jlong ssl) {
#pragma comment(linker, "/EXPORT:"__FUNCTION__"="__FUNCDNAME__)
    return ssl_methods.SSL_shutdown(J2P(ssl, SSL *));
}


WF_OPENSSL(jbyteArray, getPeerCertificate)(JNIEnv *e, jobject o, jlong ssl /* SSL * */)
{
#pragma comment(linker, "/EXPORT:"__FUNCTION__"="__FUNCDNAME__)
    X509 *cert;
    int length;
    unsigned char *buf = NULL;
    jbyteArray bArray;

    SSL *ssl_ = J2P(ssl, SSL *);

    if (ssl_ == NULL) {
        throwIllegalStateException(e, "ssl is null");
        return NULL;
    }

    UNREFERENCED(o);

    /* Get a stack of all certs in the chain */
    cert = ssl_methods.SSL_get_peer_certificate(ssl_);
    if (cert == NULL) {
        return NULL;
    }

    length = crypto_methods.i2d_X509(cert, &buf);

    bArray = (*e)->NewByteArray(e, length);
    (*e)->SetByteArrayRegion(e, bArray, 0, length, (jbyte*) buf);

    /*
     * We need to free the cert as the reference count is incremented by one and it is not destroyed when the
     * session is freed.
     * See https://www.openssl.org/docs/ssl/SSL_get_peer_certificate.html
     */
    crypto_methods.X509_free(cert);

    crypto_methods.CRYPTO_free(buf);

    return bArray;
}


WF_OPENSSL(jstring, version)(JNIEnv *e)
{
#pragma comment(linker, "/EXPORT:"__FUNCTION__"="__FUNCDNAME__)
    char * version = ssl_methods.SSLeay_version(0);
    return (*e)->NewStringUTF(e, version);
}

/* sets up diffie hellman params using the apps/dh2048.pem file from openssl */
void setupDH(JNIEnv *e, SSL_CTX * ctx)
{
BIO *bio;
DH *dh;
static unsigned char dhparams[]={
    0x2D, 0x2D, 0x2D, 0x2D, 0x2D, 0x42, 0x45, 0x47, 0x49, 0x4E, 0x20, 0x44, 0x48, 0x20, 0x50, 0x41, 0x52, 0x41, 0x4D,
    0x45, 0x54, 0x45, 0x52, 0x53, 0x2D, 0x2D, 0x2D, 0x2D, 0x2D, 0x0A, 0x4D, 0x49, 0x49, 0x42, 0x43, 0x41, 0x4B, 0x43,
    0x41, 0x51, 0x45, 0x41, 0x39, 0x6B, 0x4A, 0x58, 0x74, 0x77, 0x68, 0x2F, 0x43, 0x42, 0x64, 0x79, 0x6F, 0x72, 0x72,
    0x57, 0x71, 0x55, 0x4C, 0x7A, 0x42, 0x65, 0x6A, 0x35, 0x55, 0x78, 0x45, 0x35, 0x54, 0x37, 0x62, 0x78, 0x62, 0x72,
    0x6C, 0x4C, 0x4F, 0x43, 0x44, 0x61, 0x41, 0x61, 0x64, 0x57, 0x6F, 0x78, 0x54, 0x70, 0x6A, 0x30, 0x42, 0x56, 0x0A,
    0x38, 0x39, 0x41, 0x48, 0x78, 0x73, 0x74, 0x44, 0x71, 0x5A, 0x53, 0x74, 0x39, 0x30, 0x78, 0x6B, 0x68, 0x6B, 0x6E,
    0x34, 0x44, 0x49, 0x4F, 0x39, 0x5A, 0x65, 0x6B, 0x58, 0x31, 0x4B, 0x48, 0x54, 0x55, 0x50, 0x6A, 0x31, 0x57, 0x56,
    0x2F, 0x63, 0x64, 0x6C, 0x4A, 0x50, 0x50, 0x54, 0x32, 0x4E, 0x32, 0x38, 0x36, 0x5A, 0x34, 0x56, 0x65, 0x53, 0x57,
    0x63, 0x33, 0x39, 0x75, 0x4B, 0x35, 0x30, 0x0A, 0x54, 0x38, 0x58, 0x38, 0x64, 0x72, 0x79, 0x44, 0x78, 0x55, 0x63,
    0x77, 0x59, 0x63, 0x35, 0x38, 0x79, 0x57, 0x62, 0x2F, 0x46, 0x66, 0x6D, 0x37, 0x2F, 0x5A, 0x46, 0x65, 0x78, 0x77,
    0x47, 0x71, 0x30, 0x31, 0x75, 0x65, 0x6A, 0x61, 0x43, 0x6C, 0x63, 0x6A, 0x72, 0x55, 0x47, 0x76, 0x43, 0x2F, 0x52,
    0x67, 0x42, 0x59, 0x4B, 0x2B, 0x58, 0x30, 0x69, 0x50, 0x31, 0x59, 0x54, 0x6B, 0x6E, 0x62, 0x0A, 0x7A, 0x53, 0x43,
    0x30, 0x6E, 0x65, 0x53, 0x52, 0x42, 0x7A, 0x5A, 0x72, 0x4D, 0x32, 0x77, 0x34, 0x44, 0x55, 0x55, 0x64, 0x44, 0x33,
    0x79, 0x49, 0x73, 0x78, 0x78, 0x38, 0x57, 0x79, 0x32, 0x4F, 0x39, 0x76, 0x50, 0x4A, 0x49, 0x38, 0x42, 0x44, 0x38,
    0x4B, 0x56, 0x62, 0x47, 0x49, 0x32, 0x4F, 0x75, 0x31, 0x57, 0x4D, 0x75, 0x46, 0x30, 0x34, 0x30, 0x7A, 0x54, 0x39,
    0x66, 0x42, 0x64, 0x58, 0x0A, 0x51, 0x36, 0x4D, 0x64, 0x47, 0x47, 0x7A, 0x65, 0x4D, 0x79, 0x45, 0x73, 0x74, 0x53,
    0x72, 0x2F, 0x50, 0x4F, 0x47, 0x78, 0x4B, 0x55, 0x41, 0x59, 0x45, 0x59, 0x31, 0x38, 0x68, 0x4B, 0x63, 0x4B, 0x63,
    0x74, 0x61, 0x47, 0x78, 0x41, 0x4D, 0x5A, 0x79, 0x41, 0x63, 0x70, 0x65, 0x73, 0x71, 0x56, 0x44, 0x4E, 0x6D, 0x57,
    0x6E, 0x36, 0x76, 0x51, 0x43, 0x6C, 0x43, 0x62, 0x41, 0x6B, 0x62, 0x54, 0x0A, 0x43, 0x44, 0x31, 0x6D, 0x70, 0x46,
    0x31, 0x42, 0x6E, 0x35, 0x78, 0x38, 0x76, 0x59, 0x6C, 0x4C, 0x49, 0x68, 0x6B, 0x6D, 0x75, 0x71, 0x75, 0x69, 0x58,
    0x73, 0x4E, 0x56, 0x36, 0x54, 0x49, 0x4C, 0x4F, 0x77, 0x49, 0x42, 0x41, 0x67, 0x3D, 0x3D, 0x0A, 0x2D, 0x2D, 0x2D,
    0x2D, 0x2D, 0x45, 0x4E, 0x44, 0x20, 0x44, 0x48, 0x20, 0x50, 0x41, 0x52, 0x41, 0x4D, 0x45, 0x54, 0x45, 0x52, 0x53,
    0x2D, 0x2D, 0x2D, 0x2D, 0x2D, };
    bio = crypto_methods.BIO_new(crypto_methods.BIO_s_mem());
    if (!bio) {
        char err[256];
        crypto_methods.ERR_error_string(crypto_methods.ERR_get_error(), err);
        tcn_Throw(e, "Error while configuring DH %s", err);
        return;
    }
    crypto_methods.BIO_write(bio, dhparams, sizeof(dhparams));

    dh = crypto_methods.PEM_read_bio_DHparams(bio, NULL, NULL, NULL);
    crypto_methods.BIO_free(bio);
    if (!dh) {
        char err[256];
        crypto_methods.ERR_error_string(crypto_methods.ERR_get_error(), err);
        tcn_Throw(e, "Error while configuring DH: no DH parameter found (%s)", err);
        return;
    }

    if (1 != ssl_methods.SSL_CTX_ctrl(ctx,SSL_CTRL_SET_TMP_DH,0,(char *)dh)) {
        char err[256];
        crypto_methods.DH_free(dh);
        crypto_methods.ERR_error_string(crypto_methods.ERR_get_error(), err);
        tcn_Throw(e, "Error while configuring DH: %s", err);
    }

    crypto_methods.DH_free(dh);
}<|MERGE_RESOLUTION|>--- conflicted
+++ resolved
@@ -866,11 +866,7 @@
         return JNI_FALSE;
     }
     if (!ssl_methods.SSL_ctrl(ssl_, SSL_CTRL_SET_TLSEXT_HOSTNAME,
-<<<<<<< HEAD
-    TLSEXT_NAMETYPE_host_name, (void *)J2S(hostName))) {
-=======
-    TLSEXT_NAMETYPE_host_name, (void *)hostNameString)) {
->>>>>>> 60113357
+        TLSEXT_NAMETYPE_host_name, (void *)hostNameString)) {
         char err[256];
         crypto_methods.ERR_error_string(crypto_methods.ERR_get_error(), err);
         throwIllegalStateException(e, err);
